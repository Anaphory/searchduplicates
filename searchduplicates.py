#!/usr/bin/env python3
#! -*- encoding: utf-8 -*-

LICENSE = """Copyright (c) 2012, Gereon Kaiping <anaphory@yahoo.de>
All rights reserved.

Redistribution and use in source and binary forms, with or without
modification, are permitted provided that the following conditions are
met:

1. Redistributions of source code must retain the above copyright
   notice, this list of conditions and the following disclaimer.

2. Redistributions in binary form must reproduce the above copyright
   notice, this list of conditions and the following disclaimer in the
   documentation and/or other materials provided with the
   distribution.

THIS SOFTWARE IS PROVIDED BY THE COPYRIGHT HOLDERS AND CONTRIBUTORS
“AS IS” AND ANY EXPRESS OR IMPLIED WARRANTIES, INCLUDING, BUT NOT
LIMITED TO, THE IMPLIED WARRANTIES OF MERCHANTABILITY AND FITNESS FOR
A PARTICULAR PURPOSE ARE DISCLAIMED. IN NO EVENT SHALL THE COPYRIGHT
OWNER OR CONTRIBUTORS BE LIABLE FOR ANY DIRECT, INDIRECT, INCIDENTAL,
SPECIAL, EXEMPLARY, OR CONSEQUENTIAL DAMAGES (INCLUDING, BUT NOT
LIMITED TO, PROCUREMENT OF SUBSTITUTE GOODS OR SERVICES; LOSS OF USE,
DATA, OR PROFITS; OR BUSINESS INTERRUPTION) HOWEVER CAUSED AND ON ANY
THEORY OF LIABILITY, WHETHER IN CONTRACT, STRICT LIABILITY, OR TORT
(INCLUDING NEGLIGENCE OR OTHERWISE) ARISING IN ANY WAY OUT OF THE USE
OF THIS SOFTWARE, EVEN IF ADVISED OF THE POSSIBILITY OF SUCH DAMAGE."""

import os, os.path
import sys
import stat
import shlex
import hashlib
import fnmatch
import argparse

parser = argparse.ArgumentParser(description='Find duplicate files.')
parser.add_argument('paths', metavar='PATH',
                    nargs="+",
                    type=str,
                    help='consider this path')

parser.add_argument('--longest', '-l',
                    action='store_const',
                    dest='long',
                    const=True, default=None,
                    help='Assume that the original file has the longest path')

parser.add_argument('--shortest', '-s',
                    action='store_const',
                    dest='long',
                    const=False,
                    help='Assume that the original file has the shortest path')

parser.add_argument('--script', '-c',
                    action='store_const',
                    dest='script',
                    const=True, default=False,
                    help='Generate a bash script that replaces copies of the original by symbolic links to the original.')

parser.add_argument('--flat', '-f',
                    action='store_const',
                    dest='recursive',
                    const=False, default=True,
                    help='Do not step down into subdirectories')

parser.add_argument('--verbose', '-v',
                    action='store_const',
                    default=False, const=True,)

parser.add_argument('--notoriginal', '-n',
                    action='append',
                    type=str,
                    default=[],
                    help='assume that files matching TEXT are copies')

parser.add_argument('--exclude', '-x',
                    action='append',
                    type=str,
                    default=[],
                    help='exclude files matching TEXT')

# TODO: -x and -n behave differently:
# -x cares only for the 'basename', -n for the full name.
# Thus, -x .git behaves similarly to -n */.git

args = parser.parse_args()

filesBySize = {}

def files_by_size(path, filter_fn=(lambda x: True), min_size=100, follow_links=False, recursive=True, extend={}):
    if args.verbose:
        print('Stepping into directory "%s"....' % path, file=sys.stderr)
    files = list(filter(filter_fn, os.listdir(path)))
    for f in files:
        f=os.path.join(path, f)
        try:
            if not follow_links and os.path.islink(f):
                continue
            if recursive and os.path.isdir(f):
                files_by_size(f, filter_fn, min_size, follow_links, True, extend)
            if not os.path.isfile(f):
                continue
            size = os.stat(f)[stat.ST_SIZE]
            if size < min_size:
                continue
            try:
                extend[size].append(f)
            except KeyError:
                extend[size] = [f]
        except (IOError, OSError):
            continue
    return extend

def multi_match_filter_fn(match=args.exclude):
    return lambda x: not any([fnmatch.fnmatchcase(x, exclude) for exclude in match])

def notoriginal_penalty(match=args.notoriginal):
    return lambda x: sum(exclude in x for exclude in match)    

def relpath_unless_via_root(path, start=".", roots=["/"]):
    relpath = os.path.relpath(path, start)
    for root in roots:
        if os.path.relpath(path, root) in relpath:
            return os.path.abspath(path)
    return relpath

for x in args.paths:
    print('Scanning directory "%s"....' % x, file=sys.stderr)
    files_by_size(x,
                  filter_fn=multi_match_filter_fn(),
                  recursive=args.recursive,
                  extend=filesBySize)

print('Finding potential dupes...', file=sys.stderr)
potentialDupes = []
potentialCount = 0
trueType = type(True)
sizes = list(filesBySize.keys())
sizes.sort(reverse=True)
for k in sizes:
    inFiles = filesBySize[k]
    hashes = {}
    if len(inFiles) is 1: continue
    if args.verbose:
        print('Testing %d files of size %d...' % (len(inFiles), k), file=sys.stderr)
    for fileName in inFiles:
        if not os.path.isfile(fileName):
            continue
        with open(fileName, 'rb') as aFile:
            hasher = hashlib.sha256(aFile.read(1024))
            hashValue = hasher.digest()
            if hashValue in hashes:
                hashes[hashValue].append(fileName)
            else:
                hashes[hashValue] = [fileName]
    for outFiles in list(hashes.values()):
        if len(outFiles)>1:
            potentialDupes.append(outFiles)
            potentialCount = potentialCount + len(outFiles)
del filesBySize

print('Found %d sets of potential dupes...' % potentialCount, file=sys.stderr)
print('Scanning for real dupes...', file=sys.stderr)

dupes = []
for aSet in potentialDupes:
    hashes = {}
    for fileName in aSet:
        if args.verbose:
            print('Scanning file "%s"...' % fileName, file=sys.stderr)
        try:
            with open(fileName, 'rb') as aFile:
                hasher = hashlib.sha256()
                while True:
                    r = aFile.read(4096)
                    if not len(r):
                        break
                    hasher.update(r)
                hashValue = hasher.digest()
                if hashValue in hashes:
                    hashes[hashValue].append(fileName)
                else:
                    hashes[hashValue] = [fileName]
        except (IOError, OSError):
            continue
    for outFiles in list(hashes.values()):
        if len(outFiles)>1:
            if args.long is not None:
                outFiles.sort(key=len, reverse=args.long)
            dupes.append(sorted(outFiles,
                                key=notoriginal_penalty(args.notoriginal)))

for d in dupes:
    if args.script:
        original = d[0]
<<<<<<< HEAD
        try:
            print('# Assuming {:s} is the original.'.format(repr(original)))
            print('ORIGINAL={:s}'.format(shlex.quote(original)))
            print('for FILE in {:s}'.format(" ".join(map(shlex.quote, d))))
        except UnicodeEncodeError:
            print('# Problem with encoding of file set {:s}'.format(repr(original)))
            continue
        print('  do')
        print('  if [ "$FILE" != "$ORIGINAL" ]')
        print('  then')
        print('    rm "$FILE"')
        print('  fi')
        print('done')
        for f in d[1:]:
            print('# ln -s {:s} {:s}'.format(
                shlex.quote(
                    relpath_unless_via_root(
                        original,
                        os.path.dirname(f),
                        args.paths)),
                f))
        print()
    else:
        print("\n".join(dupes), end="\n\n")
=======
        print('# Assuming %s is the original.' % original)
        for f in d[1:]:
            # The following line breaks for stuff like “'”,  “"” and “$” in file names.
            # %r of strings seems to use “'” by default, and seems to
            # switch to “"” for strings containing “'”.  This does not make it
            # better, because then the `COPY=%r` part would work, but all variants of `rm "$COPY"` would break.
            # Also, %r makes me not like accented characters.
            # So, what to do?
            print('COPY="%s" ; rm "$COPY" && ln -s "%s" "$COPY"' % (f, relpath_unless_via_root(original, os.path.dirname(f), args.paths)))
    else:
        print("====")
        print("\n".join(d))
>>>>>>> 9b72381c
<|MERGE_RESOLUTION|>--- conflicted
+++ resolved
@@ -196,7 +196,6 @@
 for d in dupes:
     if args.script:
         original = d[0]
-<<<<<<< HEAD
         try:
             print('# Assuming {:s} is the original.'.format(repr(original)))
             print('ORIGINAL={:s}'.format(shlex.quote(original)))
@@ -220,18 +219,4 @@
                 f))
         print()
     else:
-        print("\n".join(dupes), end="\n\n")
-=======
-        print('# Assuming %s is the original.' % original)
-        for f in d[1:]:
-            # The following line breaks for stuff like “'”,  “"” and “$” in file names.
-            # %r of strings seems to use “'” by default, and seems to
-            # switch to “"” for strings containing “'”.  This does not make it
-            # better, because then the `COPY=%r` part would work, but all variants of `rm "$COPY"` would break.
-            # Also, %r makes me not like accented characters.
-            # So, what to do?
-            print('COPY="%s" ; rm "$COPY" && ln -s "%s" "$COPY"' % (f, relpath_unless_via_root(original, os.path.dirname(f), args.paths)))
-    else:
-        print("====")
-        print("\n".join(d))
->>>>>>> 9b72381c
+        print("\n".join(dupes), end="\n====\n")